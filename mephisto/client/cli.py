--- conflicted
+++ resolved
@@ -382,45 +382,11 @@
     checking_args = arg_dict["args"]
     if len(args) > 1:
         checking_args = {k: v for k, v in checking_args.items() if k in args[1:]}
-<<<<<<< HEAD
-    first_arg = list(checking_args.keys())[0]
-    first_arg_keys = list(checking_args[first_arg].keys())
-    args_table = create_table(first_arg_keys, "\n[b]Blueprint Arguments[/b]")
-    for arg in checking_args:
-        arg_keys = checking_args[arg].keys()
-        if "required" in arg_keys and checking_args[arg]["required"] == True:
-            checking_args[arg]["required"] = "[b]{requiredVal}[/b]".format(
-                requiredVal=checking_args[arg]["required"]
-            )
-        arg_values = list(checking_args[arg].values())
-        arg_values = [str(x) for x in arg_values]
-        args_table.add_row(*arg_values)
-    console.print(args_table)
-    if abstraction == "blueprint":
-        click.echo(
-            f"\n\nAdditional SharedTaskState args from {target_class.SharedStateClass.__name__}, which may be configured in your run script"
-        )
-        state_args = get_task_state_dicts(target_class)[0]["args"]
-        if len(args) > 1:
-            state_args = {k: v for k, v in state_args.items() if k in args[1:]}
-        first_state_arg = list(state_args.keys())[0]
-        first_arg_keys = list(state_args[first_state_arg].keys())
-
-        state_args_table = create_table(
-            first_arg_keys, "\n[b]Additional Shared TaskState args[/b]"
-=======
     checking_args_keys = list(checking_args.keys())
     if len(checking_args_keys) > 0:
         first_arg = checking_args_keys[0]
         first_arg_keys = list(checking_args[first_arg].keys())
-        args_table = Table(
-            *first_arg_keys,
-            title="\n[b]Blueprint Arguments[/b]",
-            box=box.ROUNDED,
-            expand=True,
-            show_lines=True,
->>>>>>> a97a34cc
-        )
+        args_table = create_table(first_arg_keys, "\n[b]Blueprint Arguments[/b]")
         for arg in checking_args:
             arg_keys = checking_args[arg].keys()
             if "required" in arg_keys and checking_args[arg]["required"] == True:
@@ -443,13 +409,10 @@
             first_state_arg = state_args_keys[0]
             first_arg_keys = list(state_args[first_state_arg].keys())
 
-            state_args_table = Table(
-                *first_arg_keys,
-                title="\n[b]Additional Shared TaskState args[/b]",
-                box=box.ROUNDED,
-                expand=True,
-                show_lines=True,
+            state_args_table = create_table(
+                first_arg_keys, "\n[b]Additional Shared TaskState args[/b]"
             )
+
             for arg in state_args:
                 arg_values = list(state_args[arg].values())
                 arg_values = [str(x) for x in arg_values]
