#!/usr/bin/env python3

# Copyright (c) Facebook, Inc. and its affiliates.
# This source code is licensed under the MIT license found in the
# LICENSE file in the root directory of this source tree.

from abc import ABC, abstractmethod
from typing import (
    Optional,
    List,
    Dict,
    Any,
    Union,
    TYPE_CHECKING,
)
from dataclasses import dataclass, replace
import time
import weakref
import os.path

if TYPE_CHECKING:
    from mephisto.data_model.agent import Agent, OnboardingAgent
    from mephisto.data_model.unit import Unit
    from mephisto.data_model.packet import Packet

from mephisto.utils.logger_core import get_logger

logger = get_logger(name=__name__)

METADATA_FILE = "agent_meta.json"


@dataclass
class _AgentStateMetadata:
    """
    Class to track the first-class feature fields of info about an AgentState.

    AgentState subclasses may choose to track additional metadata, but should
    put these as attributes of the agent state subclass directly.
    """

    task_start: Optional[float] = None
    task_end: Optional[float] = None
    tips: Optional[List[Dict[str, Any]]] = None


# TODO(#567) File manipulations should ultimately be handled by the MephistoDB, rather than
# direct reading and writing within. This allows for a better abstraction between
# the kind of data collected and how it is stored.
class AgentState(ABC):
    """
    Class for holding state information about work by an Agent on a Unit, currently
    stored as current task work into a json file.

    Specific state implementations will need to be created for different Task Types,
    as different tasks store and load differing data.
    """

    # Possible Agent Status Values
    STATUS_NONE = "none"
    STATUS_ACCEPTED = "accepted"
    STATUS_ONBOARDING = "onboarding"
    STATUS_WAITING = "waiting"
    STATUS_IN_TASK = "in task"
    STATUS_COMPLETED = "completed"
    STATUS_DISCONNECT = "disconnect"
    STATUS_TIMEOUT = "timeout"
    STATUS_PARTNER_DISCONNECT = "partner disconnect"
    STATUS_EXPIRED = "expired"
    STATUS_RETURNED = "returned"
    STATUS_APPROVED = "approved"
    STATUS_SOFT_REJECTED = "soft_rejected"
    STATUS_REJECTED = "rejected"

    def __new__(cls, agent: Union["Agent", "OnboardingAgent"]) -> "AgentState":
        """Return the correct agent state for the given agent"""
        if cls == AgentState:
            from mephisto.data_model.agent import Agent
            from mephisto.operations.registry import get_blueprint_from_type

            # We are trying to construct an AgentState, find what type to use and
            # create that instead
            if isinstance(agent, Agent):
                correct_class = get_blueprint_from_type(agent.task_type).AgentStateClass
            else:
                correct_class = get_blueprint_from_type(
                    agent.task_type
                ).OnboardingAgentStateClass
            return super().__new__(correct_class)
        else:
            # We are constructing another instance directly
            return super().__new__(cls)

    @staticmethod
    def complete() -> List[str]:
        """Return all final Agent statuses which will not be updated by the WorkerPool"""
        return [
            AgentState.STATUS_COMPLETED,
            AgentState.STATUS_DISCONNECT,
            AgentState.STATUS_TIMEOUT,
            AgentState.STATUS_EXPIRED,
            AgentState.STATUS_RETURNED,
            AgentState.STATUS_SOFT_REJECTED,
            AgentState.STATUS_APPROVED,
            AgentState.STATUS_REJECTED,
        ]

    @staticmethod
    def valid() -> List[str]:
        """Return all valid Agent statuses"""
        return [
            AgentState.STATUS_NONE,
            AgentState.STATUS_ACCEPTED,
            AgentState.STATUS_ONBOARDING,
            AgentState.STATUS_WAITING,
            AgentState.STATUS_IN_TASK,
            AgentState.STATUS_COMPLETED,
            AgentState.STATUS_DISCONNECT,
            AgentState.STATUS_TIMEOUT,
            AgentState.STATUS_PARTNER_DISCONNECT,
            AgentState.STATUS_EXPIRED,
            AgentState.STATUS_RETURNED,
            AgentState.STATUS_SOFT_REJECTED,
            AgentState.STATUS_APPROVED,
            AgentState.STATUS_REJECTED,
        ]

    # Implementations of an AgentState must implement the following:

    def __init__(self, agent: "Agent"):
        """
        Create an AgentState to track the state of an agent's work on a Unit

        Implementations should initialize any required files for saving and
        loading state data somewhere in their _load_data methods

        If said file already exists based on the given agent, load that data
        instead.
        """
        self.agent = weakref.proxy(agent)
        self.load_data()

    def _get_metadata_path(self) -> str:
        """Return the path we expect to store metadata in"""
        data_dir = self.agent.get_data_dir()
        return os.path.join(data_dir, METADATA_FILE)

    def load_metadata(self) -> None:
        """Write out the metadata for this agent state to file"""
        md_path = self._get_metadata_path()
        if self.agent.db.key_exists(md_path):
            metadata_dict = self.agent.db.read_dict(md_path)
            self.metadata = _AgentStateMetadata(**metadata_dict)
        else:
            self.metadata = _AgentStateMetadata()

    def save_metadata(self) -> None:
        """Read in the saved metadata for this agent state from file"""
        metadata_dict = self.metadata.__dict__
        md_path = self._get_metadata_path()
        self.agent.db.write_dict(md_path, metadata_dict)

    @abstractmethod
    def _set_init_state(self, data: Any) -> None:
        """Set the initial state for this agent"""
        raise NotImplementedError()

    def set_init_state(self, data: Any) -> bool:
        """
        Set the initial state for this agent, if it's not already set

        Update the start time and return true if set, otherwise return false
        """
        if self.get_init_state() is not None:
            return False
        self.metadata.task_start = time.time()
        self._set_init_state(data)
        self.save_data()
        return True

    @abstractmethod
    def get_init_state(self, get_all_state: Optional[bool] = False) -> Optional[Any]:
        """
        Return the initial state for this agent,
        None if no such state exists
        """
        raise NotImplementedError()

    @abstractmethod
    def _load_data(self) -> None:
        """
        Load stored data from a file to this object
        """
        raise NotImplementedError()

    def load_data(self) -> None:
        """
        Load stored data from a file to this object, including metadata
        """
<<<<<<< HEAD
=======

>>>>>>> 048f0b37
        self.load_metadata()
        self._load_data()

    @abstractmethod
    def get_data(self) -> Dict[str, Any]:
        """
        Return the currently stored data for this task
        """
        raise NotImplementedError()

    def get_parsed_data(self) -> Any:
        """
        Return the portion of the data that is relevant to a human
        who wants to parse or analyze the data

        Utility function to handle stripping the data of any
        context that is only important for reproducing the task
        exactly. By default is just `get_data`
        """
        return self.get_data()

    @abstractmethod
    def _save_data(self) -> None:
        """
        Save the relevant data from this Unit to a file in the expected location
        """
        raise NotImplementedError()

    def save_data(self) -> None:
        """
        Save the relevant data from this AgentState, including metadata
        """
        self._save_data()
        self.save_metadata()

    @abstractmethod
    def update_data(self, live_update: Dict[str, Any]) -> None:
        """
        Put new live update data into this AgentState. Keep only what is
        necessary to recreate the task for evaluation and later use.
        """
        raise NotImplementedError()

    @abstractmethod
    def _update_submit(self, submit_data: Dict[str, Any]) -> None:
        """
        Update this AgentState with the final submission data.
        """
        raise NotImplementedError()

    def update_submit(self, submit_data: Dict[str, Any]) -> None:
        """
        Update this AgentState with the final submission data, marking
        completion of the task in the metadata
        """
        self.metadata.task_end = time.time()
        self._update_submit(submit_data)
        self.save_data()

    def get_task_start(self) -> Optional[float]:
        """
        Return the start time for this task, if it is available
        """
        return self.metadata.task_start

    def get_task_end(self) -> Optional[float]:
        """
        Return the end time for this task, if it is available
        """
        return self.metadata.task_end

    def get_tips(self) -> Optional[List[Dict[str, Any]]]:
        """
        Return the tips for this task, if it is available
        """
        return self.metadata.tips

    def update_metadata(self, property_name: str, property_value: Any) -> None:
        if self.metadata is not None:
            assert (
                hasattr(self.metadata, property_name) == True
            ), "The {property_name} field must exist in _AgentStateMetadata. Go into _AgentStateMetadata and add the {property_name} field".format(
                property_name=property_name
            )
            replaced = {property_name: property_value}
            self.metadata = replace(self.metadata, **replaced)
            self.save_data()<|MERGE_RESOLUTION|>--- conflicted
+++ resolved
@@ -13,7 +13,7 @@
     Union,
     TYPE_CHECKING,
 )
-from dataclasses import dataclass, replace
+from dataclasses import dataclass
 import time
 import weakref
 import os.path
@@ -197,10 +197,7 @@
         """
         Load stored data from a file to this object, including metadata
         """
-<<<<<<< HEAD
-=======
-
->>>>>>> 048f0b37
+
         self.load_metadata()
         self._load_data()
 
