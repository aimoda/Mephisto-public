#!/usr/bin/env python3

# Copyright (c) Facebook, Inc. and its affiliates.
# This source code is licensed under the MIT license found in the
# LICENSE file in the root directory of this source tree.

from typing import List, Dict, Optional, Any, TYPE_CHECKING
from mephisto.abstractions.blueprint import AgentState
import os.path

if TYPE_CHECKING:
    from mephisto.data_model.agent import Agent
    from mephisto.data_model.packet import Packet

from mephisto.utils.logger_core import get_logger

logger = get_logger(name=__name__)

DATA_FILE = "agent_data.json"


class StaticAgentState(AgentState):
    """
    Agent state for static tasks.
    """

    def _get_empty_state(self) -> Dict[str, Optional[Dict[str, Any]]]:
        return {
            "inputs": None,
            "outputs": None,
<<<<<<< HEAD
            "times": {"task_start": 0, "task_end": 0},
            "metadata": {"tips": [], "feedback": []},
=======
>>>>>>> f2a4d62c
        }

    def _set_init_state(self, data: Any):
        """Set the initial state for this agent"""
        self.state["inputs"] = data

    def get_init_state(
        self, get_all_state: Optional[bool] = False
    ) -> Optional[Dict[str, Any]]:
        """
        Return the initial state for this agent,
        None if no such state exists
        """
        if get_all_state == True:
            return self.state
        elif self.state["inputs"] is None:
            return None
        return self.state["inputs"].copy()

    def _load_data(self) -> None:
        """Load data for this agent from disk"""
        data_dir = self.agent.get_data_dir()
        data_path = os.path.join(data_dir, DATA_FILE)
        if self.agent.db.key_exists(data_path):
            self.state = self.agent.db.read_dict(data_path)
            # Old compatibility with saved times
            if "times" in self.state:
                assert isinstance(self.state["times"], dict)
                self.metadata.task_start = self.state["times"]["task_start"]
                self.metadata.task_end = self.state["times"]["task_end"]
        else:
            self.state = self._get_empty_state()

    def get_data(self) -> Dict[str, Any]:
        """Return dict of this agent's state"""
        return self.state.copy()

    def _save_data(self) -> None:
        """Save static agent data to disk"""
        data_dir = self.agent.get_data_dir()
        out_filename = os.path.join(data_dir, DATA_FILE)
        self.agent.db.write_dict(out_filename, self.state)
        logger.info(f"SAVED_DATA_TO_DISC at {out_filename}")

    def update_data(self, live_update: Dict[str, Any]) -> None:
        """
        Process the incoming data packet, and handle updating the state
        """
        raise Exception("Static tasks should only have final act, but got live update")

    def _update_submit(self, submission_data: Dict[str, Any]) -> None:
        """Move the submitted output to the local dict"""
        outputs: Dict[str, Any]
        assert isinstance(submission_data, dict), (
            "Static tasks must get dict results. Ensure you are passing an object to "
            f"your frontend task's `handleSubmit` method. Got {submission_data}"
        )
        output_files = submission_data.get("files")
        if output_files is not None:
            submission_data["files"] = [f["filename"] for f in submission_data["files"]]
<<<<<<< HEAD
        self.state["outputs"] = submission_data
        times_dict = self.state["times"]
        assert isinstance(times_dict, dict)
        times_dict["task_end"] = time.time()
        self.save_data()

    def update_metadata(self, new_metadata_obj: Dict[str, Any]) -> None:
        new_metadata = self.state["metadata"]
        if new_metadata is not None:
            if "tips" in new_metadata_obj:
                new_metadata["tips"] = new_metadata_obj["tips"]
            if "feedback" in new_metadata_obj:
                new_metadata["feedback"] = new_metadata_obj["feedback"]
            self.state["metadata"] = new_metadata
            self.save_data()

    def get_task_start(self) -> Optional[float]:
        """
        Extract out and return the start time recorded for this task.
        """
        stored_times = self.state["times"]
        assert stored_times is not None
        return stored_times["task_start"]

    def get_task_end(self) -> Optional[float]:
        """
        Extract out and return the end time recorded for this task.
        """
        stored_times = self.state["times"]
        assert stored_times is not None
        return stored_times["task_end"]
=======
        self.state["outputs"] = submission_data
>>>>>>> f2a4d62c
<|MERGE_RESOLUTION|>--- conflicted
+++ resolved
@@ -28,11 +28,6 @@
         return {
             "inputs": None,
             "outputs": None,
-<<<<<<< HEAD
-            "times": {"task_start": 0, "task_end": 0},
-            "metadata": {"tips": [], "feedback": []},
-=======
->>>>>>> f2a4d62c
         }
 
     def _set_init_state(self, data: Any):
@@ -93,13 +88,13 @@
         output_files = submission_data.get("files")
         if output_files is not None:
             submission_data["files"] = [f["filename"] for f in submission_data["files"]]
-<<<<<<< HEAD
         self.state["outputs"] = submission_data
         times_dict = self.state["times"]
         assert isinstance(times_dict, dict)
         times_dict["task_end"] = time.time()
         self.save_data()
 
+    # TODO: Remove this and put it in agent_state
     def update_metadata(self, new_metadata_obj: Dict[str, Any]) -> None:
         new_metadata = self.state["metadata"]
         if new_metadata is not None:
@@ -108,23 +103,4 @@
             if "feedback" in new_metadata_obj:
                 new_metadata["feedback"] = new_metadata_obj["feedback"]
             self.state["metadata"] = new_metadata
-            self.save_data()
-
-    def get_task_start(self) -> Optional[float]:
-        """
-        Extract out and return the start time recorded for this task.
-        """
-        stored_times = self.state["times"]
-        assert stored_times is not None
-        return stored_times["task_start"]
-
-    def get_task_end(self) -> Optional[float]:
-        """
-        Extract out and return the end time recorded for this task.
-        """
-        stored_times = self.state["times"]
-        assert stored_times is not None
-        return stored_times["task_end"]
-=======
-        self.state["outputs"] = submission_data
->>>>>>> f2a4d62c
+            self.save_data()