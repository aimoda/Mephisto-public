--- conflicted
+++ resolved
@@ -46,48 +46,6 @@
         Directions: Please rate the below sentence as good or bad.
       </Directions>
       <section className="section">
-<<<<<<< HEAD
-        <div className="container">
-          <p className="subtitle is-5"></p>
-          <p className="title is-3 is-spaced">{taskData.text}</p>
-          <div className="field is-grouped">
-            <div className="control">
-              <button
-                className="button is-success is-large"
-                onClick={() => onSubmit({ rating: "good" })}
-              >
-                Mark as Good
-              </button>
-            </div>
-            <div className="control">
-              <button
-                className="button is-danger is-large"
-                onClick={() => onSubmit({ rating: "bad" })}
-              >
-                Mark as Bad
-              </button>
-            </div>
-          </div>
-
-          <div style={{ margin: "15rem 0 1.5rem auto", width: "fit-content" }}>
-            <Tips
-              maxHeight="30rem"
-              placement="top-start"
-              maxHeaderLength={30}
-              maxTextLength={300}
-            />
-            <span style={{ marginLeft: "1rem" }}>
-              <Feedback
-                maxTextLength={30}
-                textAreaMinWidth="10rem"
-                textAreaMaxWidth="30rem"
-                questions={[
-                  "What is your favorite part of this task?",
-                  "Were you satisfied with this task?",
-                ]}
-              />
-            </span>
-=======
         <h1 className="task-text" data-cy="task-text">
           {taskData.text}
         </h1>
@@ -108,8 +66,23 @@
           </button>
 
           <div style={{ margin: "15rem 0 1.5rem auto", width: "fit-content" }}>
-            <Tips headless maxHeight="30rem" placement="top-start" />
->>>>>>> 7dd62068
+            <Tips
+              maxHeight="30rem"
+              placement="top-start"
+              maxHeaderLength={30}
+              maxTextLength={300}
+            />
+            <span style={{ marginLeft: "1rem" }}>
+              <Feedback
+                maxTextLength={30}
+                textAreaMinWidth="10rem"
+                textAreaMaxWidth="30rem"
+                questions={[
+                  "What is your favorite part of this task?",
+                  "Were you satisfied with this task?",
+                ]}
+              />
+            </span>
           </div>
         </div>
       </section>
