--- conflicted
+++ resolved
@@ -10,12 +10,7 @@
   "author": "",
   "dependencies": {
     "bootstrap": "^4.6.0",
-<<<<<<< HEAD
-    "mephisto-task": "file:../../../../packages/mephisto-task",
-    "pm": "^2.2.6",
-=======
     "mephisto-task": "^2.0.1",
->>>>>>> cd73e776
     "rc-slider": "^8.6.3",
     "react": "^18.1.0",
     "react-bootstrap": "^1.6.0",
