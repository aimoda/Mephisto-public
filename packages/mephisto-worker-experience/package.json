{
  "name": "mephisto-worker-experience",
  "version": "0.0.1-beta.1",
  "description": "The Tips component will allow task authors to set up a communication channel to solicit 'tips' from workers to share with other workers, thus allowing for the 'crowdsourcing' of the instructions for tasks as well. We find that workers sometimes will share these tips in third-party forums or via emails to the task authors. This feature creates a more vetted channel for such communication.",
  "main": "./lib/index.js",
  "scripts": {
    "test": "echo \"Error: no test specified\" && exit 1",
    "build": "NODE_ENV=production webpack --mode=production"
  },
  "keywords": [
    "mephisto",
    "meta",
    "ai"
  ],
  "author": "etesam",
  "license": "ISC",
  "devDependencies": {
    "@babel/core": "^7.18.2",
    "@babel/preset-env": "^7.18.2",
    "@babel/preset-react": "^7.17.12",
    "@babel/preset-stage-0": "^7.8.3",
    "babel-loader": "^8.2.5",
    "css-loader": "^6.7.1",
<<<<<<< HEAD
=======
    "react": "^16.13.1",
    "react-dom": "^16.13.1",
>>>>>>> cd73e776
    "request": "2.79.0",
    "style-loader": "^3.3.1",
    "webpack": "^5.72.1",
    "webpack-cli": "^4.9.2"
  },
  "peerDependencies": {
    "react": "16.13.1",
    "react-dom": "16.13.1"
  },
  "dependencies": {
    "mephisto-task": "2.0.1",
    "react-popper-tooltip": "^4.4.1"
  }
}<|MERGE_RESOLUTION|>--- conflicted
+++ resolved
@@ -21,11 +21,8 @@
     "@babel/preset-stage-0": "^7.8.3",
     "babel-loader": "^8.2.5",
     "css-loader": "^6.7.1",
-<<<<<<< HEAD
-=======
     "react": "^16.13.1",
     "react-dom": "^16.13.1",
->>>>>>> cd73e776
     "request": "2.79.0",
     "style-loader": "^3.3.1",
     "webpack": "^5.72.1",
