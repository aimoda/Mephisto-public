/*
 * Copyright (c) Facebook, Inc. and its affiliates.
 * This source code is licensed under the MIT license found in the
 * LICENSE file in the root directory of this source tree.
 */

var path = require("path");
var webpack = require("webpack");

module.exports = {
<<<<<<< HEAD
  mode: "production",
  entry: path.resolve(__dirname, "./src/index.jsx"),
=======
  entry: "./src/index.jsx",
>>>>>>> cd73e776
  output: {
    path: __dirname,
    filename: "lib/index.js",
    library: "mephisto-worker-experience",
    libraryTarget: "umd",
  },
  target: "web",
  externals: {
    react: "react",
  },
  resolve: {
    fallback: {
      net: false,
      dns: false,
    },
  },
  module: {
    rules: [
      {
        test: /\.(js|jsx)$/,
        loader: "babel-loader",
        exclude: /node_modules/,
        options: { presets: ["@babel/env"] },
      },
      {
        test: /\.css$/,
        use: ["style-loader", "css-loader"],
      },
      {
        test: /\.(svg|png|jpe?g|ttf)$/,
        use: [
          {
            loader: "url-loader",
            options: {
              limit: 100000,
            },
          },
        ],
      },
      {
        test: /\.jpg$/,
        loader: "file-loader",
      },
    ],
  },
<<<<<<< HEAD
  resolve: {
    extensions: ["", ".js", ".jsx", ".css"],
  },
  externals: {
    // Don't bundle react or react-dom
    react: {
      commonjs: "react",
      commonjs2: "react",
      amd: "React",
      root: "React",
    },
    "react-dom": {
      commonjs: "react-dom",
      commonjs2: "react-dom",
      amd: "ReactDOM",
      root: "ReactDOM",
    },
  },
=======
>>>>>>> cd73e776
};<|MERGE_RESOLUTION|>--- conflicted
+++ resolved
@@ -8,12 +8,7 @@
 var webpack = require("webpack");
 
 module.exports = {
-<<<<<<< HEAD
-  mode: "production",
-  entry: path.resolve(__dirname, "./src/index.jsx"),
-=======
   entry: "./src/index.jsx",
->>>>>>> cd73e776
   output: {
     path: __dirname,
     filename: "lib/index.js",
@@ -59,25 +54,4 @@
       },
     ],
   },
-<<<<<<< HEAD
-  resolve: {
-    extensions: ["", ".js", ".jsx", ".css"],
-  },
-  externals: {
-    // Don't bundle react or react-dom
-    react: {
-      commonjs: "react",
-      commonjs2: "react",
-      amd: "React",
-      root: "React",
-    },
-    "react-dom": {
-      commonjs: "react-dom",
-      commonjs2: "react-dom",
-      amd: "ReactDOM",
-      root: "ReactDOM",
-    },
-  },
-=======
->>>>>>> cd73e776
 };