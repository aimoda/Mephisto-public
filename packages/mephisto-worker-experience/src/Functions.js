/**
 * @callback submitCallback
 * @callback changeCallback
 */

/**
 * Creates a tip in the format that is accepted
 * by the handleMetadataSubmit function from the
 * mephisto-task library
<<<<<<< HEAD
 * @param {string} header
 * @param {string} text
 * @returns {{ header: string; text: string; type: string; }} A tips obj for handleMetadataSubmit()
=======
 * @param {string} header The tip header
 * @param {string} text The tip text or a.k.a the tip body
 * @return {{header: string; text: string; type: string; }} An object that can be used as a parameter of the handleSubmitMetadata() method in the mephisto-task package
>>>>>>> 5802bc96
 */
export function createTip(header, text) {
  if (!header || !(typeof header === "string") || !(header instanceof String))
    throw new Error("Tip header is not a string");

  if (!text || !(typeof text === "string") || !(text instanceof String))
    throw new Error("Tip text is not a string");

  return {
    header: header,
    text: text,
    type: "tips",
  };
}

/**
 * Creates a feedback item in the format that is accepted
 * by the handleMetadataSubmit function from the
 * mephisto-task library
<<<<<<< HEAD
 * @param {string} text
 * @returns {{ text: string; type: "string"; }} A feedback obj for handleMetadataSubmit()
=======
 * @param {string} text The feedback text
 * @return {{text: text; type: "feedback"; }} An object that can be used as a parameter of the handleSubmitMetadata() method in the mephisto-task package
>>>>>>> 5802bc96
 */
export function createFeedback(text) {
  if (!text || !(typeof text === "string") || !(text instanceof String))
    throw new Error("Feedback text is not a string");

  return {
    text: text,
    type: "feedback",
  };
}
const hideAlertDelay = 5000;

/** When handleSubmit is not defined, this
 * function submits the current tip data to the backend.
 * It also does success/error handling.
 *
 * When handleSubmit is defined, the handleSubmit
 * function is ran with the tipData obj as its first parameter.
 *
 * @param {submitCallback} handleSubmit
 * @param {submitCallback} handleMetadataSubmit
 * @param {React.Dispatch<any>} dispatch
 * @param {{ header: string; text: string; }} tipData
 * @param {React.Dispatch<React.SetStateAction<{ header: string; text: string; }>>} setTipData
 * @return
 */
export function handleTipSubmit(
  handleSubmit,
  handleMetadataSubmit,
  dispatch,
  tipData,
  setTipData
) {
  if (handleSubmit) handleSubmit(tipData);
  else {
    dispatch({ type: "loading" });
    handleMetadataSubmit(createTip(tipData.header, tipData.text))
      .then((data) => {
        if (data.status === "Submitted metadata for review") {
          setTipData({ header: "", text: "" });
          dispatch({ type: "success" });
          setTimeout(() => {
            dispatch({ type: "return-to-default" });
          }, hideAlertDelay);
        }
      })
      .catch((error) => {
        console.error(error);
        dispatch({ type: "error" });
        setTimeout(() => {
          dispatch({ type: "return-to-default" });
        }, hideAlertDelay);
      });
  }
}

/** When handleSubmit is not defined, this
 * function submits the current feedback data to the backend.
 * It also does success/error handling.
 *
 * When handleSubmit is defined, the handleSubmit
 * function is ran with the feedbackData obj as its first parameter.
 *
 * @param {submitCallback} handleSubmit
 * @param {submitCallback} handleMetadataSubmit
 * @param {React.Dispatch<any>} dispatch
 * @param {string} feedbackText
 * @param {React.Dispatch<React.SetStateAction<string>>} setFeedbackText
 * @return
 */
export function handleFeedbackSubmit(
  handleSubmit,
  handleMetadataSubmit,
  dispatch,
  feedbackText,
  setFeedbackText
) {
  if (handleSubmit) handleSubmit(feedbackText);
  else {
    dispatch({ type: "loading" });
    handleMetadataSubmit(createFeedback(feedbackText))
      .then((data) => {
        if (data.status === "Submitted metadata for review") {
          setFeedbackText("");
          dispatch({ type: "success" });
          setTimeout(() => {
            dispatch({ type: "return-to-default" });
          }, hideAlertDelay);
        }
      })
      .catch((error) => {
        console.error(error);
        dispatch({ type: "error" });
        setTimeout(() => {
          dispatch({ type: "return-to-default" });
        }, hideAlertDelay);
      });
  }
}

/**
 * Runs the change callback when typing occurs in a tip text input.
 * If the tip text area input is too long, then change state
 * @param {React.ChangeEvent<HTMLInputElement>} e A typical react event
 * @param {header: string; text: string} tipData Stores data for the tip
 * @param {any} state State that is retrived from reducer. It should have a status property.
 * @param {React.Dispatch<any>} dispatch Dispatch that is retrieved from reducer
 * @param {changeCallback} changeCallback A function that gets ran on every keystroke
 * @param {{header: int; body: int}} maxLength The largest length before an error message will show for the header and body
 * @return
 */
export function handleChangeTip(
  e,
  tipData,
  dispatch,
  changeCallback,
  maxLength
) {
  changeCallback();
  let isHeader = false;
  if (e.target.id.includes("mephisto-worker-experience-tips__tip-header-input"))
    isHeader = true;

  const headerLength = isHeader ? e.target.value.length : tipData.header.length;
  const bodyLength = isHeader ? tipData.text.length : e.target.value.length;

  if (headerLength > maxLength.header) dispatch({ type: "header-too-long" });
  else if (bodyLength > maxLength.body) {
    dispatch({ type: "body-too-long" });
  } else if (headerLength <= maxLength.header && bodyLength <= maxLength.body)
    dispatch({ type: "return-to-default" });
}

/**
 * Runs the change callback when typing occurs in a feedback textarea.
 * If the feedback text area content is too long, then change state
 * @param {React.ChangeEvent<HTMLInputElement>} e A typical react event
 * @param {any} state State that is retrived from reducer. It should have a status property.
 * @param {React.Dispatch<any>} dispatch Dispatch that is retrieved from reducer
 * @param {changeCallback} changeCallback A function that gets ran on every keystroke
 * @param {int} maxLength The largest length before an error message will show
 * @return
 */
export function handleChangeFeedback(
  e,
  state,
  dispatch,
  changeCallback,
  maxLength
) {
  changeCallback(e);
  if (e.target.value.length > maxLength && state.status !== 4) {
    dispatch({ type: "too-long" });
  } else if (e.target.value.length <= maxLength) {
    dispatch({ type: "return-to-default" });
  }
}<|MERGE_RESOLUTION|>--- conflicted
+++ resolved
@@ -7,15 +7,10 @@
  * Creates a tip in the format that is accepted
  * by the handleMetadataSubmit function from the
  * mephisto-task library
-<<<<<<< HEAD
- * @param {string} header
- * @param {string} text
- * @returns {{ header: string; text: string; type: string; }} A tips obj for handleMetadataSubmit()
-=======
  * @param {string} header The tip header
  * @param {string} text The tip text or a.k.a the tip body
- * @return {{header: string; text: string; type: string; }} An object that can be used as a parameter of the handleSubmitMetadata() method in the mephisto-task package
->>>>>>> 5802bc96
+ * @return {{header: string; text: string; type: string; }} An object that can be used as a parameter of 
+ *                                                          the handleSubmitMetadata() method in the mephisto-task package
  */
 export function createTip(header, text) {
   if (!header || !(typeof header === "string") || !(header instanceof String))
@@ -35,13 +30,9 @@
  * Creates a feedback item in the format that is accepted
  * by the handleMetadataSubmit function from the
  * mephisto-task library
-<<<<<<< HEAD
- * @param {string} text
- * @returns {{ text: string; type: "string"; }} A feedback obj for handleMetadataSubmit()
-=======
  * @param {string} text The feedback text
- * @return {{text: text; type: "feedback"; }} An object that can be used as a parameter of the handleSubmitMetadata() method in the mephisto-task package
->>>>>>> 5802bc96
+ * @return {{text: text; type: "feedback"; }} An object that can be used as a parameter of the 
+ *                                            handleSubmitMetadata() method in the mephisto-task package
  */
 export function createFeedback(text) {
   if (!text || !(typeof text === "string") || !(text instanceof String))
