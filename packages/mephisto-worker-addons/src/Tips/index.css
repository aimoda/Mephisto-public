--- conflicted
+++ resolved
@@ -123,11 +123,8 @@
   outline: none;
   display: flex;
   align-items: center;
-<<<<<<< HEAD
   height: 2.4rem;
-=======
   white-space: nowrap;
->>>>>>> 7dd62068
 }
 
 .mephisto-worker-addons-tips__task-header-container {
