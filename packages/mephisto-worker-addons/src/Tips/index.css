/* Headless Classes */

.headless-mephisto-worker-addons-tips__container {
  background-color: rgb(245, 245, 245);
  box-shadow: 10px 10px 33px -8px rgba(0, 0, 0, 0.36);
  -webkit-box-shadow: 10px 10px 33px -8px rgba(0, 0, 0, 0.36);
  -moz-box-shadow: 10px 10px 33px -8px rgba(0, 0, 0, 0.36);
  padding: 0.65rem 1rem;
  overflow-y: auto;
  position: absolute;
}
.headless-mephisto-worker-addons-tips__no-submissions {
  margin: 0 0 0 0.75rem !important;
  color: #565656;
  font-style: italic;
}

.headless-mephisto-worker-addons-tips__task-header-container {
  display: flex;
  align-items: center;
  justify-content: space-between;
}

.headless-mephisto-worker-addons-tips__close-icon-container {
  background: none;
  border: 0;
  padding: 0;
  cursor: pointer;
}

.headless-mephisto-worker-addons-tips__list {
  padding: 0.5rem;
  margin-bottom: 1.5rem;
  list-style-type: disc;
  overflow: auto;
  border: 2px solid black;
}

.headless-mephisto-worker-addons-tips__tip {
  margin: 0 0 1.35rem 1rem;
}

.headless-mephisto-worker-addons-tips__header2 {
  margin-bottom: 0.5rem;
}
.headless-mephisto-worker-addons-tips__tip:last-child {
  margin-bottom: 0;
}

.headless-mephisto-worker-addons-tips__button {
  margin: 0.75rem 0;
  display: flex;
  align-items: center;
}
.headless-mephisto-worker-addons-tips__button:disabled {
  cursor: not-allowed !important;
}
.headless-mephisto-worker-addons-tips__label {
  display: block;
  cursor: pointer;
  width: fit-content;
}

#headless-mephisto-worker-addons-tips__header-input {
  width: 100%;
}
#headless-mephisto-worker-addons-tips__text-input {
  width: 100%;
  max-width: 100%;
  resize: vertical;
}

/* Non-Headless Classes */
.mephisto-worker-addons-tips__input-error {
  box-shadow: 0 0 0 0.25rem rgba(241, 91, 91, 0.65) !important;
  transition: background-color 200ms, box-shadow 200ms;
}

.mephisto-worker-addons-tips__list {
  margin-bottom: 1.5rem;
  overflow: auto;
  border: 4px solid #dbdbdb;
  border-radius: 0.5rem;
  padding: 0 1rem 0 0;
  list-style-type: disc;
}
.mephisto-worker-addons-tips__header1 {
  font-weight: bold;
  font-size: 1.4em;
  margin: 0.75rem 0;
}

.mephisto-worker-addons-tips__header2 {
  font-weight: bold;
  font-size: 1.125em;
  margin-bottom: 0.5rem;
}

.mephisto-worker-addons-tips__tip {
  margin: 0 0 1.35rem 1.75rem;
}
.mephisto-worker-addons-tips__tip:last-child {
  margin-bottom: 0;
}

.mephisto-worker-addons-tips__button,
.mephisto-worker-addons-tips__button:hover,
.mephisto-worker-addons-tips__button:active,
.mephisto-worker-addons-tips__button:focus {
  transition: background-color 200ms, box-shadow 200ms;
}
.mephisto-worker-addons-tips__button {
  margin: 0.75rem 0;
  padding: 0.65rem 0.75rem;
  border-radius: 0.5rem;
  cursor: pointer;
  border: 0;
  background-color: rgb(236, 236, 236);
  font-size: 0.9em;
  outline: none;
  display: flex;
  align-items: center;
  height: 2.4rem;
  white-space: nowrap;
}

.mephisto-worker-addons-tips__task-header-container {
  display: flex;
  align-items: center;
  justify-content: space-between;
  margin-bottom: 1rem;
}

.mephisto-worker-addons-tips__close-icon-container {
  background: none;
  border: 0;
  padding: 0;
  transform: translate(0.5rem, -0.5rem) scale(1);
  transition: transform 150ms ease-in-out;
  cursor: pointer;
}

.mephisto-worker-addons-tips__close-icon-container:hover {
  transform: translate(0.5rem, -0.5rem) scale(1.1);
  transition: transform 150ms ease-in-out;
}
.mephisto-worker-addons-tips__close-icon-container:active {
  transform: translate(0.5rem, -0.5rem) scale(0.9);
  transition: transform 150ms ease-in-out;
}

.mephisto-worker-addons-tips__button:disabled {
  cursor: not-allowed !important;
  color: rgb(164, 164, 164);
}

.mephisto-worker-addons-tips__button:hover {
  background-color: rgb(230, 230, 230);
  box-shadow: 0 0 0 0.1rem rgba(209, 209, 209, 0.5);
}

.mephisto-worker-addons-tips__button:focus {
  box-shadow: 0 0 0 0.2rem rgba(0, 123, 255, 0.4);
}

.mephisto-worker-addons-tips__label {
  display: block;
  margin: 0.75rem 0;
  cursor: pointer;
  width: fit-content;
}

.mephisto-worker-addons-tips__text {
  white-space: pre-wrap;
  font-size: 1em;
}

#mephisto-worker-addons-tips__header-input,
#mephisto-worker-addons-tips__text-input {
  background-color: rgb(240, 240, 240);
  max-width: 100%;
  min-height: 2.4rem;
  height: 2.4rem;
  max-height: 12rem;
  box-shadow: 0 0 0 0.15rem rgba(193, 193, 193, 0.5);
  border: 0;
  border-radius: 0.35rem;
  width: 100%;
  padding: 0.5rem;
  transition: background-color 200ms, box-shadow 200ms;
  outline: none;
  font-family: inherit;
  font-size: 0.9em;
  box-sizing: border-box;
  white-space: pre-wrap;
  line-height: 1.5;
  resize: vertical;
}

#mephisto-worker-addons-tips__header-input:hover,
#mephisto-worker-addons-tips__text-input:hover {
  background-color: rgb(245, 245, 245);
  box-shadow: 0 0 0 0.2rem rgba(209, 209, 209, 0.5);
  transition: background-color 200ms, box-shadow 200ms;
}

#mephisto-worker-addons-tips__header-input:focus,
#mephisto-worker-addons-tips__text-input:focus {
  background-color: rgb(255, 255, 255);
  transition: background-color 200ms, box-shadow 200ms;
  box-shadow: 0 0 0 0.25rem rgba(0, 123, 255, 0.5);
}
.mephisto-worker-addons-tips__no-submissions {
  margin: 0 0 0 0.75rem !important;
  color: #565656;
  font-style: italic;
}

.mephisto-worker-addons-tips__container {
  font-family: -apple-system, BlinkMacSystemFont, "Segoe UI", Roboto, Oxygen,
    Ubuntu, Cantarell, "Open Sans", "Helvetica Neue", sans-serif;
  background-color: rgb(245, 245, 245);
  box-shadow: 10px 10px 33px -8px rgba(0, 0, 0, 0.36);
  -webkit-box-shadow: 10px 10px 33px -8px rgba(0, 0, 0, 0.36);
  -moz-box-shadow: 10px 10px 33px -8px rgba(0, 0, 0, 0.36);
  border-radius: 1.25rem;
  z-index: 999;
  line-height: 1.5;
<<<<<<< HEAD
  overflow-y: auto;
  padding: 1rem 1.5rem;
=======
  color: rgb(70, 70, 70);
  position: absolute;
}
.mephisto-worker-addons-tips__padding-container {
  padding: 1rem 1.5rem;
  overflow-y: auto;
  box-sizing: border-box;
>>>>>>> 22bd57b9
}

/* Common Classes */
.mephisto-worker-addons-tips__showing {
  display: block;
}
.mephisto-worker-addons-tips__hiding {
  display: none;
}

.mephisto-worker-addons-tips__green-box,
.mephisto-worker-addons-tips__red-box {
  padding: 1rem;
  width: 100%;
  border-radius: 0.5rem;
  margin-top: 1rem;
  box-sizing: border-box;
}

.mephisto-worker-addons-tips__green-box {
  background-color: #d1e7dd;
  color: #315243;
}

.mephisto-worker-addons-tips__red-box {
  background-color: #f8d7da;
  color: #5c3c3f;
}

.mephisto-worker-addons-tips__loader {
  width: 21px;
  height: 21px;
<<<<<<< HEAD
  border: 3px solid rgb(83, 83, 83);
=======
  border: 3px solid rgb(70, 70, 70);
>>>>>>> 22bd57b9
  border-bottom-color: transparent;
  border-radius: 50%;
  display: inline-block;
  box-sizing: border-box;
  animation: mephisto-worker-addons-tips__rotation 1s linear infinite;
}

@keyframes mephisto-worker-addons-tips__rotation {
  0% {
    transform: rotate(0deg);
  }
  100% {
    transform: rotate(360deg);
  }
}
.mephisto-worker-addons-tips__no-margin {
  margin: 0;
}<|MERGE_RESOLUTION|>--- conflicted
+++ resolved
@@ -226,10 +226,6 @@
   border-radius: 1.25rem;
   z-index: 999;
   line-height: 1.5;
-<<<<<<< HEAD
-  overflow-y: auto;
-  padding: 1rem 1.5rem;
-=======
   color: rgb(70, 70, 70);
   position: absolute;
 }
@@ -237,7 +233,6 @@
   padding: 1rem 1.5rem;
   overflow-y: auto;
   box-sizing: border-box;
->>>>>>> 22bd57b9
 }
 
 /* Common Classes */
@@ -270,11 +265,7 @@
 .mephisto-worker-addons-tips__loader {
   width: 21px;
   height: 21px;
-<<<<<<< HEAD
-  border: 3px solid rgb(83, 83, 83);
-=======
   border: 3px solid rgb(70, 70, 70);
->>>>>>> 22bd57b9
   border-bottom-color: transparent;
   border-radius: 50%;
   display: inline-block;
